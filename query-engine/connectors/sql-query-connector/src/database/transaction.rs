use crate::database::operations::*;
use crate::{query_builder::read::ManyRelatedRecordsQueryBuilder, SqlError};
use connector_interface::{
<<<<<<< HEAD
    self as connector,
    filter::{Filter, RecordFinder},
    QueryArguments, ReadOperations, Transaction, WriteArgs, WriteOperations, IO,
=======
    self as connector, filter::Filter, QueryArguments, ReadOperations, ScalarListValues, Transaction, WriteArgs,
    WriteOperations, IO,
>>>>>>> da31c9c7
};
use prisma_models::prelude::*;
use quaint::prelude::ConnectionInfo;
use std::marker::PhantomData;

pub struct SqlConnectorTransaction<'a, T> {
    inner: quaint::connector::Transaction<'a>,
    connection_info: &'a ConnectionInfo,
    _p: PhantomData<T>,
}

impl<'a, T> SqlConnectorTransaction<'a, T> {
    pub fn new<'b: 'a>(tx: quaint::connector::Transaction<'a>, connection_info: &'b ConnectionInfo) -> Self {
        Self {
            inner: tx,
            connection_info,
            _p: PhantomData,
        }
    }

    async fn catch<O>(
        &self,
        fut: impl std::future::Future<Output = Result<O, SqlError>>,
    ) -> Result<O, connector_interface::error::ConnectorError> {
        match fut.await {
            Ok(o) => Ok(o),
            Err(err) => Err(err.into_connector_error(&self.connection_info)),
        }
    }
}

impl<'a, T> Transaction<'a> for SqlConnectorTransaction<'a, T>
where
    T: ManyRelatedRecordsQueryBuilder + Send + Sync + 'static,
{
    fn commit<'b>(&'b self) -> IO<'b, ()> {
        IO::new(self.catch(async move { Ok(self.inner.commit().await.map_err(SqlError::from)?) }))
    }

    fn rollback<'b>(&'b self) -> IO<'b, ()> {
        IO::new(self.catch(async move { Ok(self.inner.rollback().await.map_err(SqlError::from)?) }))
    }
}

impl<'a, T> ReadOperations for SqlConnectorTransaction<'a, T>
where
    T: ManyRelatedRecordsQueryBuilder + Send + Sync + 'static,
{
    fn get_single_record<'b>(
        &'b self,
        model: &'b ModelRef,
        filter: &'b Filter,
        selected_fields: &'b SelectedFields,
    ) -> connector::IO<'b, Option<SingleRecord>> {
        IO::new(self.catch(async move { read::get_single_record(&self.inner, model, filter, selected_fields).await }))
    }

    fn get_many_records<'b>(
        &'b self,
        model: &'b ModelRef,
        query_arguments: QueryArguments,
        selected_fields: &'b SelectedFields,
    ) -> connector::IO<'b, ManyRecords> {
        IO::new(
            self.catch(
                async move { read::get_many_records(&self.inner, model, query_arguments, selected_fields).await },
            ),
        )
    }

    fn get_related_records<'b>(
        &'b self,
        from_field: &'b RelationFieldRef,
        from_record_ids: &'b [GraphqlId],
        query_arguments: QueryArguments,
        selected_fields: &'b SelectedFields,
    ) -> connector::IO<'b, ManyRecords> {
        IO::new(self.catch(async move {
            read::get_related_records::<T>(
                &self.inner,
                from_field,
                from_record_ids,
                query_arguments,
                selected_fields,
            )
            .await
        }))
    }

<<<<<<< HEAD
=======
    fn get_scalar_list_values<'b>(
        &'b self,
        list_field: &'b ScalarFieldRef,
        record_ids: Vec<GraphqlId>,
    ) -> connector::IO<'b, Vec<ScalarListValues>> {
        IO::new(self.catch(async move { read::get_scalar_list_values(&self.inner, list_field, record_ids).await }))
    }

>>>>>>> da31c9c7
    fn count_by_model<'b>(&'b self, model: &'b ModelRef, query_arguments: QueryArguments) -> connector::IO<'b, usize> {
        IO::new(self.catch(async move { read::count_by_model(&self.inner, model, query_arguments).await }))
    }
}

impl<'a, T> WriteOperations for SqlConnectorTransaction<'a, T>
where
    T: ManyRelatedRecordsQueryBuilder + Send + Sync + 'static,
{
    fn create_record<'b>(&'b self, model: &'b ModelRef, args: WriteArgs) -> connector::IO<GraphqlId> {
        IO::new(self.catch(async move { write::create_record(&self.inner, model, args).await }))
    }

    fn update_records<'b>(
        &'b self,
        model: &'b ModelRef,
        where_: Filter,
        args: WriteArgs,
    ) -> connector::IO<Vec<GraphqlId>> {
        IO::new(self.catch(async move { write::update_records(&self.inner, model, where_, args).await }))
    }

    fn delete_records<'b>(&'b self, model: &'b ModelRef, where_: Filter) -> connector::IO<usize> {
        IO::new(self.catch(async move { write::delete_records(&self.inner, model, where_).await }))
    }

    fn connect<'b>(
        &'b self,
        field: &'b RelationFieldRef,
        parent_id: &'b GraphqlId,
        child_ids: &'b [GraphqlId],
    ) -> connector::IO<()> {
        IO::new(self.catch(async move { write::connect(&self.inner, field, parent_id, child_ids).await }))
    }

    fn disconnect<'b>(
        &'b self,
        field: &'b RelationFieldRef,
        parent_id: &'b GraphqlId,
        child_ids: &'b [GraphqlId],
    ) -> connector::IO<()> {
        IO::new(self.catch(async move { write::disconnect(&self.inner, field, parent_id, child_ids).await }))
    }
}<|MERGE_RESOLUTION|>--- conflicted
+++ resolved
@@ -1,14 +1,8 @@
 use crate::database::operations::*;
 use crate::{query_builder::read::ManyRelatedRecordsQueryBuilder, SqlError};
 use connector_interface::{
-<<<<<<< HEAD
-    self as connector,
-    filter::{Filter, RecordFinder},
-    QueryArguments, ReadOperations, Transaction, WriteArgs, WriteOperations, IO,
-=======
-    self as connector, filter::Filter, QueryArguments, ReadOperations, ScalarListValues, Transaction, WriteArgs,
+    self as connector, filter::Filter, QueryArguments, ReadOperations, Transaction, WriteArgs,
     WriteOperations, IO,
->>>>>>> da31c9c7
 };
 use prisma_models::prelude::*;
 use quaint::prelude::ConnectionInfo;
@@ -98,17 +92,6 @@
         }))
     }
 
-<<<<<<< HEAD
-=======
-    fn get_scalar_list_values<'b>(
-        &'b self,
-        list_field: &'b ScalarFieldRef,
-        record_ids: Vec<GraphqlId>,
-    ) -> connector::IO<'b, Vec<ScalarListValues>> {
-        IO::new(self.catch(async move { read::get_scalar_list_values(&self.inner, list_field, record_ids).await }))
-    }
-
->>>>>>> da31c9c7
     fn count_by_model<'b>(&'b self, model: &'b ModelRef, query_arguments: QueryArguments) -> connector::IO<'b, usize> {
         IO::new(self.catch(async move { read::count_by_model(&self.inner, model, query_arguments).await }))
     }
