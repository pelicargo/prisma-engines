<<<<<<< HEAD
/// Super cool postgres source.
 datasource pg1 {
   provider = "postgresql"
   url      = "postgresql://"
 }

 /// My author model.
 model Author {
   id        Int      @id
   /// Name of the author.
   name      String?
   createdAt DateTime @default(now())
 }
=======
// Super cool postgres source.
datasource pg1 {
  provider = "postgresql"
  url      = "postgresql://"
}

// My author model.
model Author {
  id        Int      @id
  // Name of the author.
  name      String?
  createdAt DateTime @default(now())
}
>>>>>>> 11097bec
<|MERGE_RESOLUTION|>--- conflicted
+++ resolved
@@ -1,29 +1,13 @@
-<<<<<<< HEAD
 /// Super cool postgres source.
- datasource pg1 {
-   provider = "postgresql"
-   url      = "postgresql://"
- }
-
- /// My author model.
- model Author {
-   id        Int      @id
-   /// Name of the author.
-   name      String?
-   createdAt DateTime @default(now())
- }
-=======
-// Super cool postgres source.
 datasource pg1 {
   provider = "postgresql"
   url      = "postgresql://"
 }
 
-// My author model.
+/// My author model.
 model Author {
   id        Int      @id
-  // Name of the author.
+  /// Name of the author.
   name      String?
   createdAt DateTime @default(now())
-}
->>>>>>> 11097bec
+}