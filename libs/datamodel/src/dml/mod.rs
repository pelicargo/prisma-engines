// TODOs to answer together with rust teams:
// * Should this structure be mutatble or immutable?
// * Should this structure contain circular references? (Would make renaming models/fields MUCH easier)
// * How do we handle ocnnector specific settings, like indeces? Maybe inheritance, traits and having a Connector<T>?
mod comment;
mod datamodel;
mod enummodel;
mod field;
mod id;
<<<<<<< HEAD
pub mod model;
mod relation;
mod scalar;
=======
mod model;
mod relation_info;
mod scalar_list;
>>>>>>> 332b3baf
mod traits;

pub use self::datamodel::*;
pub use enummodel::*;
pub use field::*;
pub use id::*;
pub use model::*;
pub use relation_info::*;
pub use scalar_list::*;
pub use traits::*;

// Compatibility export.
pub use crate::common::PrismaType as ScalarType;
pub use crate::common::PrismaValue as Value;<|MERGE_RESOLUTION|>--- conflicted
+++ resolved
@@ -7,15 +7,10 @@
 mod enummodel;
 mod field;
 mod id;
-<<<<<<< HEAD
-pub mod model;
-mod relation;
-mod scalar;
-=======
 mod model;
 mod relation_info;
 mod scalar_list;
->>>>>>> 332b3baf
+
 mod traits;
 
 pub use self::datamodel::*;
